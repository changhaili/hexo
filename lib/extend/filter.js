'use strict';

const Promise = require('bluebird');

const typeAlias = {
  pre: 'before_post_render',
  post: 'after_post_render'
};

function Filter() {
  this.store = {};
}

Filter.prototype.list = function(type) {
  if (!type) return this.store;
  return this.store[type] || [];
};

Filter.prototype.register = function(type, fn, priority) {
  if (!priority) {
    if (typeof type === 'function') {
      priority = fn;
      fn = type;
      type = 'after_post_render';
    }
  }

  if (typeof fn !== 'function') throw new TypeError('fn must be a function');

  type = typeAlias[type] || type;
  priority = priority == null ? 10 : priority;

  const store = this.store[type] = this.store[type] || [];

  fn.priority = priority;
  store.push(fn);

  store.sort((a, b) => a.priority - b.priority);
};

Filter.prototype.unregister = function(type, fn) {
  if (!type) throw new TypeError('type is required');
  if (typeof fn !== 'function') throw new TypeError('fn must be a function');

  const list = this.list(type);
  if (!list || !list.length) return;

  const index = list.findIndex(item => item === fn);

  if (index != null) list.splice(index, 1);
};

Filter.prototype.exec = function(type, data, options = {}) {
  const filters = this.list(type);
  const ctx = options.context;
  const args = options.args || [];

  args.unshift(data);

  return Promise.each(filters, filter => Reflect.apply(Promise.method(filter), ctx, args).then(result => {
    args[0] = result == null ? args[0] : result;
    return args[0];
  })).then(() => args[0]);
};

Filter.prototype.execSync = function(type, data, options = {}) {
  const filters = this.list(type);
  const ctx = options.context;
  const args = options.args || [];

  args.unshift(data);

  for (let i = 0, len = filters.length; i < len; i++) {
<<<<<<< HEAD
    const result = filters[i].apply(ctx, args);
=======
    const result = Reflect.apply(filters[i], ctx, args);
>>>>>>> d63a236c
    args[0] = result == null ? args[0] : result;
  }

  return args[0];
};

module.exports = Filter;<|MERGE_RESOLUTION|>--- conflicted
+++ resolved
@@ -71,11 +71,7 @@
   args.unshift(data);
 
   for (let i = 0, len = filters.length; i < len; i++) {
-<<<<<<< HEAD
-    const result = filters[i].apply(ctx, args);
-=======
     const result = Reflect.apply(filters[i], ctx, args);
->>>>>>> d63a236c
     args[0] = result == null ? args[0] : result;
   }
 
