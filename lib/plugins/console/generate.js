--- conflicted
+++ resolved
@@ -14,11 +14,6 @@
   const bail = args.b || args.bail;
   const { route, log } = this;
   const publicDir = this.public_dir;
-<<<<<<< HEAD
-  const log = this.log;
-=======
-  const self = this;
->>>>>>> 087b3fa4
   let start = process.hrtime();
   const Cache = this.model('Cache');
   const generatingFiles = {};
