'use strict';

const assignIn = require('lodash/assignIn');
const clone = require('lodash/clone');
const fs = require('hexo-fs');
const chalk = require('chalk');
const Promise = require('bluebird');

function deployConsole(args) {
  let config = this.config.deploy;
  const deployers = this.extend.deployer.list();

  if (!config) {
    let help = '';

    help += 'You should configure deployment settings in _config.yml first!\n\n';
    help += 'Available deployer plugins:\n';
    help += `  ${Object.keys(deployers).join(', ')}\n\n`;
    help += `For more help, you can check the online docs: ${chalk.underline('http://hexo.io/')}`;

    console.log(help);
    return;
  }

  return new Promise((resolve, reject) => {
    const generateArgs = clone(args);
    generateArgs.d = false;
    generateArgs.deploy = false;

    if (args.g || args.generate) {
      this.call('generate', args).then(resolve, reject);
    } else {
      fs.exists(this.public_dir, exist => {
        if (exist) return resolve();
        this.call('generate', args).then(resolve, reject);
      });
    }
  }).then(() => {
    this.emit('deployBefore');

    if (!Array.isArray(config)) config = [config];
    return config;
  }).each(item => {
    if (!item.type) return;

    const { type } = item;

    if (!deployers[type]) {
      this.log.error('Deployer not found: %s', chalk.magenta(type));
      return;
    }

    this.log.info('Deploying: %s', chalk.magenta(type));

<<<<<<< HEAD
    return deployers[type].call(this, assignIn({}, item, args)).then(() => {
      this.log.info('Deploy done: %s', chalk.magenta(type));
=======
    return Reflect.apply(deployers[type], self, [assignIn({}, item, args)]).then(() => {
      self.log.info('Deploy done: %s', chalk.magenta(type));
>>>>>>> 087b3fa4
    });
  }).then(() => {
    this.emit('deployAfter');
  });
}

module.exports = deployConsole;<|MERGE_RESOLUTION|>--- conflicted
+++ resolved
@@ -52,13 +52,8 @@
 
     this.log.info('Deploying: %s', chalk.magenta(type));
 
-<<<<<<< HEAD
-    return deployers[type].call(this, assignIn({}, item, args)).then(() => {
+    return Reflect.apply(deployers[type], this, [assignIn({}, item, args)]).then(() => {
       this.log.info('Deploy done: %s', chalk.magenta(type));
-=======
-    return Reflect.apply(deployers[type], self, [assignIn({}, item, args)]).then(() => {
-      self.log.info('Deploy done: %s', chalk.magenta(type));
->>>>>>> 087b3fa4
     });
   }).then(() => {
     this.emit('deployAfter');
