--- conflicted
+++ resolved
@@ -31,11 +31,6 @@
   };
 
   const keys = Object.keys(args);
-<<<<<<< HEAD
-  let key = '';
-=======
-  const self = this;
->>>>>>> 087b3fa4
 
   for (let i = 0, len = keys.length; i < len; i++) {
     const key = keys[i];
