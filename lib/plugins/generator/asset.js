'use strict';

const fs = require('hexo-fs');
const Promise = require('bluebird');
const { extname } = require('path');
const chalk = require('chalk');

const process = (name, ctx) => {
  return Promise.filter(ctx.model(name).toArray(), asset => fs.exists(asset.source).tap(exist => {
    if (!exist) return asset.remove();
  })).map(asset => {
    const { source } = asset;
    let { path } = asset;
    const data = {
      modified: asset.modified
    };

    if (asset.renderable && ctx.render.isRenderable(path)) {
      // Replace extension name if the asset is renderable
      const filename = path.substring(0, path.length - extname(path).length);

      path = `${filename}.${ctx.render.getOutput(path)}`;

      data.data = () => ctx.render.render({
        path: source,
        toString: true
      }).catch(err => {
        ctx.log.error({err}, 'Asset render failed: %s', chalk.magenta(path));
      });
    } else {
      data.data = () => fs.createReadStream(source);
    }

    return { path, data };
  });
};

function assetGenerator(locals) {
  return Promise.all([
<<<<<<< HEAD
    process('Asset'),
    process('PostAsset')
  ]).then(data => [].concat(...data));
=======
    process('Asset', this),
    process('PostAsset', this)
  ]).then(data => Reflect.apply(Array.prototype.concat, [], data));
>>>>>>> 2ed17cd1
}

module.exports = assetGenerator;<|MERGE_RESOLUTION|>--- conflicted
+++ resolved
@@ -37,15 +37,9 @@
 
 function assetGenerator(locals) {
   return Promise.all([
-<<<<<<< HEAD
-    process('Asset'),
-    process('PostAsset')
-  ]).then(data => [].concat(...data));
-=======
     process('Asset', this),
     process('PostAsset', this)
-  ]).then(data => Reflect.apply(Array.prototype.concat, [], data));
->>>>>>> 2ed17cd1
+  ]).then(data => [].concat(...data));
 }
 
 module.exports = assetGenerator;