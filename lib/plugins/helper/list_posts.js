--- conflicted
+++ resolved
@@ -13,11 +13,6 @@
   const order = options.order || -1;
   const className = options.class || 'post';
   const amount = options.amount || 6;
-<<<<<<< HEAD
-  let result = '';
-=======
-  const self = this;
->>>>>>> 087b3fa4
 
   // Sort the posts
   posts = posts.sort(orderby, order);
