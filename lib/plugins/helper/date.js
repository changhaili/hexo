'use strict';

var moment = require('moment-timezone');
var isMoment = moment.isMoment;
var isDate = require('util').isDate;

<<<<<<< HEAD
function output(date, format, lang, timezone) {
=======
function getMoment(date, lang, timezone){
>>>>>>> 7278da6e
  if (date == null) date = moment();
  if (!isMoment(date)) date = moment(isDate(date) ? date : new Date(date));

  if (lang) date = date.locale(lang);
  if (timezone) date = date.tz(timezone);

  return date;
}

function toISOString(date) {
  if (date == null) {
    return new Date().toISOString();
  }

  if (date instanceof Date || isMoment(date)) {
    return date.toISOString();
  }

  return new Date(date).toISOString();
}

<<<<<<< HEAD
function dateHelper(date, format) {
  var config = this.config;
  return output(date, format || config.date_format, getLanguage(this), config.timezone);
}

function timeHelper(date, format) {
  var config = this.config;
  return output(date, format || config.time_format, getLanguage(this), config.timezone);
}

function fullDateHelper(date, format) {
  if (format) {
    return output(date, format, getLanguage(this), this.config.timezone);
=======
function dateHelper(date, format){
  /* jshint validthis: true */
  var config = this.config,
  moment = getMoment(date, getLanguage(this), config.timezone);
  return moment.format(format || config.date_format);
}

function fromNowHelper(date){
  /* jshint validthis: true */
  var config = this.config,
  moment = getMoment(date, getLanguage(this), config.timezone);
  return moment.fromNow();
}

function timeHelper(date, format){
  /* jshint validthis: true */
  var config = this.config,
  moment = getMoment(date, getLanguage(this), config.timezone);
  return moment.format(format || config.time_format);
}

function fullDateHelper(date, format){
  /* jshint validthis: true */
  if (format){
    var moment = getMoment(date, getLanguage(this), this.config.timezone);
    return moment.format(format);
  } else {
    return this.date(date) + ' ' + this.time(date);
>>>>>>> 7278da6e
  }

  return this.date(date) + ' ' + this.time(date);
}

function timeTagHelper(date, format) {
  var config = this.config;
  return '<time datetime="' + toISOString(date) + '">' + this.date(date, format, getLanguage(this), config.timezone) + '</time>';
}

function getLanguage(ctx) {
  return ctx.page.lang || ctx.page.language || ctx.config.language;
}

exports.date = dateHelper;
exports.date_fromNow = fromNowHelper;
exports.date_xml = toISOString;
exports.time = timeHelper;
exports.full_date = fullDateHelper;
exports.time_tag = timeTagHelper;
exports.moment = moment;<|MERGE_RESOLUTION|>--- conflicted
+++ resolved
@@ -4,11 +4,7 @@
 var isMoment = moment.isMoment;
 var isDate = require('util').isDate;
 
-<<<<<<< HEAD
-function output(date, format, lang, timezone) {
-=======
-function getMoment(date, lang, timezone){
->>>>>>> 7278da6e
+function getMoment(date, lang, timezone) {
   if (date == null) date = moment();
   if (!isMoment(date)) date = moment(isDate(date) ? date : new Date(date));
 
@@ -30,53 +26,31 @@
   return new Date(date).toISOString();
 }
 
-<<<<<<< HEAD
 function dateHelper(date, format) {
   var config = this.config;
-  return output(date, format || config.date_format, getLanguage(this), config.timezone);
+  moment = getMoment(date, getLanguage(this), config.timezone);
+  return moment.format(format || config.date_format);
 }
 
 function timeHelper(date, format) {
   var config = this.config;
-  return output(date, format || config.time_format, getLanguage(this), config.timezone);
+  moment = getMoment(date, getLanguage(this), config.timezone);
+  return moment.format(format || config.time_format);
 }
 
 function fullDateHelper(date, format) {
   if (format) {
-    return output(date, format, getLanguage(this), this.config.timezone);
-=======
-function dateHelper(date, format){
-  /* jshint validthis: true */
-  var config = this.config,
-  moment = getMoment(date, getLanguage(this), config.timezone);
-  return moment.format(format || config.date_format);
-}
-
-function fromNowHelper(date){
-  /* jshint validthis: true */
-  var config = this.config,
-  moment = getMoment(date, getLanguage(this), config.timezone);
-  return moment.fromNow();
-}
-
-function timeHelper(date, format){
-  /* jshint validthis: true */
-  var config = this.config,
-  moment = getMoment(date, getLanguage(this), config.timezone);
-  return moment.format(format || config.time_format);
-}
-
-function fullDateHelper(date, format){
-  /* jshint validthis: true */
-  if (format){
     var moment = getMoment(date, getLanguage(this), this.config.timezone);
     return moment.format(format);
-  } else {
-    return this.date(date) + ' ' + this.time(date);
->>>>>>> 7278da6e
   }
 
   return this.date(date) + ' ' + this.time(date);
+}
+
+function fromNowHelper(date) {
+  var config = this.config;
+  moment = getMoment(date, getLanguage(this), config.timezone);
+  return moment.fromNow();
 }
 
 function timeTagHelper(date, format) {
