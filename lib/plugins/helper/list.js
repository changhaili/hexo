var _ = require('lodash'),
  moment = require('moment');

exports.list_categories = function(categories, options){
  if (!options){
    options = categories;
    categories = this.site.categories;
  }

  if (!categories.length) return '';

  options = _.extend({
    orderby: 'name',
    order: 1,
    show_count: true,
    style: 'list',
    separator: ', ',
    depth: 0,
    class: 'category'
  }, options);

  var style = options.style,
    showCount = options.show_count,
    className = options.class,
    depth = parseInt(options.depth, 10),
    orderby = options.orderby,
    order = options.order,
    root = this.config.root,
    result = '',
    arr = [],
    condition = {};

  if (style === 'list'){
    result = '<ul class="' + className + '-list">';
  } else {
    result = '';
  }

  var list = function(i, parent){
    var html = '';

    if (depth > -1){
      condition = {
        parent: parent ? parent : {$exist: false}
      };
    }

    categories.find(condition).sort(orderby, order).each(function(cat){
      if (!cat.length) return;

      if (style === 'list'){
        html += '<li class="' + className + '-list-item">' +
          '<a class="' + className + '-list-link" href="' + root + cat.path + '">' + cat.name + '</a>' +
          (showCount ? '<span class="' + className + '-list-count">' + cat.length + '</span>' : '');

        if (depth === 0 || depth > i + 1){
          var child = list(i + 1, cat._id);

          if (child){
            html += '<ul class="' + className + '-list-child">' + child + '</ul>';
          }
        }

        html += '</li>';

<<<<<<< HEAD
        if (i === 0 && depth > -1) arr.push(html);
=======
        if (i == 0 && depth > -1) {
          arr.push(html);
          html = '';
        }
>>>>>>> b295c2cd
      } else {
        arr.push('<a class="' + className + '-link" href="' + root + cat.path + '">' +
          cat.name +
          (showCount ? '<span class="' + className + '-count">' + cat.length + '</span>' : '') +
          '</a>');

        if (depth === 0 || depth > i + 1){
          list(i + 1, cat._id);
        }
      }
    });

    if (style === 'list'){
      if (i > 0){
        return html;
      } else if (depth == -1){
        arr.push(html);
      }
    }
  };

  list(0);

  if (style === 'list'){
    result += arr.join('') + '</ul>';
  } else {
    result += arr.join(options.separator);
  }

  return result;
};

exports.list_tags = function(tags, options){
  if (!options){
    options = tags;
    tags = this.site.tags;
  }

  if (!tags.length) return '';

  options = _.extend({
    orderby: 'name',
    order: 1,
    show_count: true,
    style: 'list',
    separator: ', ',
    class: 'tag'
  }, options);

  var style = options.style,
    showCount = options.show_count,
    className = options.class,
    root = this.config.root,
    result = '',
    arr = [];

  if (style === 'list'){
    result = '<ul class="' + className + '-list">';
  } else {
    result = '';
  }

  tags.sort(options.orderby, options.order).each(function(tag){
    if (!tag.length) return;

    if (style === 'list'){
      arr.push('<li class="' + className + '-list-item">' +
        '<a class="' + className + '-list-link" href="' + root + tag.path + '">' + tag.name + '</a>' +
        (showCount ? '<span class="' + className + '-list-count">' + tag.length + '</span>' : '') +
        '</li>');
    } else {
      arr.push('<a class="' + className + '-link" href="' + root + tag.path + '">' +
        tag.name +
        (showCount ? '<span class="' + className + '-count">' + tag.length + '</span>' : '') +
        '</a>');
    }
  });

  if (style === 'list'){
    result += arr.join('') + '</ul>';
  } else {
    result += arr.join(options.separator);
  }

  return result;
};

exports.list_archives = function(options){
  options = _.extend({
    type: 'monthly',
    order: -1,
    show_count: true,
    style: 'list',
    separator: ', ',
    class: 'archive'
  }, options);

  if (!options.format){
    if (options.type === 'monthly'){
      options.format = 'MMMM YYYY';
    } else {
      options.format = 'YYYY';
    }
  }

  var style = options.style,
    showCount = options.show_count,
    className = options.class,
    type = options.type,
    format = options.format,
    root = this.config.root,
    archiveDir = this.config.archive_dir,
    result = '',
    arr = [];

  if (style === 'list'){
    result = '<ul class="' + className + '-list">';
  } else {
    result = '';
  }

  var posts = this.site.posts.sort('date', -1);

  if (!posts.length) return '';

  var item = function(href, name, length){
    if (style === 'list'){
      arr.push('<li class="' + className + '-list-item">' +
        '<a class="' + className + '-list-link" href="' + root + archiveDir + '/' + href + '">' + name + '</a>' +
        (showCount ? '<span class="' + className + '-list-count">' + length + '</span>' : '') +
        '</li>');
    } else {
      arr.push('<a class="' + className + '-link" href="' + root + archiveDir + '/' + href + '">' +
        name +
        (showCount ? '<span class="' + className + '-count">' + length + '</span>' : '') +
        '</a>');
    }
  };

  var newest = posts.first().date,
    oldest = posts.last().date;

  for (var i = oldest.year(); i <= newest.year(); i++){
    var yearly = posts.find({date: {$year: i}});

    if (!yearly.length) continue;

    if (type === 'yearly'){
      item(i, moment({y: i}).format(format), yearly.length);

      continue;
    }

    for (var j = 1; j <= 12; j++){
      var monthly = yearly.find({date: {$year: i, $month: j}});

      if (!monthly.length) continue;

      item(i + '/' + (j < 10 ? '0' + j : j), moment({year: i, month: j - 1}).format(format), monthly.length);
    }
  }

  if (options.order == -1 || options.order === 'desc') arr.reverse();

  if (style === 'list'){
    result += arr.join('') + '</ul>';
  } else {
    result += arr.join(options.separator);
  }

  return result;
};<|MERGE_RESOLUTION|>--- conflicted
+++ resolved
@@ -63,14 +63,10 @@
 
         html += '</li>';
 
-<<<<<<< HEAD
-        if (i === 0 && depth > -1) arr.push(html);
-=======
-        if (i == 0 && depth > -1) {
+        if (i === 0 && depth > -1) {
           arr.push(html);
           html = '';
         }
->>>>>>> b295c2cd
       } else {
         arr.push('<a class="' + className + '-link" href="' + root + cat.path + '">' +
           cat.name +
