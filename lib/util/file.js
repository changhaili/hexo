--- conflicted
+++ resolved
@@ -130,11 +130,7 @@
     exclude = {};
 
   exception.forEach(function(item){
-<<<<<<< HEAD
-    var split = item.replace(/\//g, sep).split(sep),
-=======
     var split = item.split('/'),
->>>>>>> c7ab9816
       front = split.shift();
 
     arr.push(front);
