'use strict';

const { join, sep } = require('path');
const Promise = require('bluebird');
const File = require('./file');
const { Pattern, HashStream } = require('hexo-util');
const fs = require('hexo-fs');
const chalk = require('chalk');
const { EventEmitter } = require('events');
const minimatch = require('minimatch');

const defaultPattern = new Pattern(() => ({}));

function Box(ctx, base, options) {
  Reflect.apply(EventEmitter, this, []);

  this.options = Object.assign({
    persistent: true
  }, options);

  if (!base.endsWith(sep)) {
    base += sep;
  }

  this.context = ctx;
  this.base = base;
  this.processors = [];
  this._processingFiles = {};
  this.watcher = null;
  this.Cache = ctx.model('Cache');
  this.File = this._createFileClass();
  this.ignore = ctx.config.ignore;

  if (!Array.isArray(this.ignore)) {
    this.ignore = [this.ignore];
  }
}

require('util').inherits(Box, EventEmitter);

function escapeBackslash(path) {
  // Replace backslashes on Windows
  return path.replace(/\\/g, '/');
}

function getHash(path) {
  return new Promise((resolve, reject) => {
    const src = fs.createReadStream(path);
    const hasher = new HashStream();

    src.pipe(hasher)
      .on('finish', () => {
        resolve(hasher.read().toString('hex'));
      })
      .on('error', reject);
  });
}

Box.prototype._createFileClass = function() {
  const ctx = this.context;

  const _File = function(data) {
    Reflect.apply(File, this, [data]);
  };

  require('util').inherits(_File, File);

  _File.prototype.box = this;

  _File.prototype.render = function(options, callback) {
    if (!callback && typeof options === 'function') {
      callback = options;
      options = {};
    }

    return ctx.render.render({
      path: this.source
    }, options).asCallback(callback);
  };

  _File.prototype.renderSync = function(options) {
    return ctx.render.renderSync({
      path: this.source
    }, options);
  };

  return _File;
};

Box.prototype.addProcessor = function(pattern, fn) {
  if (!fn && typeof pattern === 'function') {
    fn = pattern;
    pattern = defaultPattern;
  }

  if (typeof fn !== 'function') throw new TypeError('fn must be a function');
  if (!(pattern instanceof Pattern)) pattern = new Pattern(pattern);

  this.processors.push({
    pattern,
    process: fn
  });
};

Box.prototype._readDir = function(base, fn, prefix = '') {
<<<<<<< HEAD
  const ignore = this.ignore;
=======
  const self = this;
  const { ignore } = self;
>>>>>>> 087b3fa4

  if (base && ignore && ignore.length && ignore.some(item => minimatch(base, item))) {
    return Promise.resolve('Ignoring dir.');
  }

  return fs.readdir(base).map(path => fs.stat(join(base, path)).then(stats => {
    if (stats.isDirectory()) {
      return this._readDir(join(base, path), fn, `${prefix + path}/`);
    }

    return this._checkFileStatus(prefix + path).then(file => fn(file).thenReturn(file));
  })).catch(err => {
    if (err.cause && err.cause.code === 'ENOENT') return;
    throw err;
  }).reduce((files, item) => files.concat(item), []);
};

Box.prototype._checkFileStatus = function(path) {
  const { Cache, context: ctx } = this;
  const src = join(this.base, path);

  return Cache.compareFile(
    escapeBackslash(src.substring(ctx.base_dir.length)),
    () => getHash(src),

    () => fs.stat(src)
  ).then(result => ({
    type: result.type,
    path
  }));
};

Box.prototype.process = function(callback) {
<<<<<<< HEAD
  const base = this.base;
  const Cache = this.Cache;
  const ctx = this.context;
=======
  const { base, Cache, context: ctx } = this;
  const self = this;
>>>>>>> 087b3fa4

  return fs.stat(base).then(stats => {
    if (!stats.isDirectory()) return;

    // Check existing files in cache
    const relativeBase = escapeBackslash(base.substring(ctx.base_dir.length));
    const cacheFiles = Cache.filter(item => item._id.startsWith(relativeBase)).map(item => item._id.substring(relativeBase.length));

    // Read files from directory
    return this._readDir(base, file => this._processFile(file.type, file.path)).map(file => file.path).then(files => // Handle deleted files
      Promise.filter(cacheFiles, path => !files.includes(path)).map(path => this._processFile(File.TYPE_DELETE, path)));
  }).catch(err => {
    if (err.cause && err.cause.code !== 'ENOENT') throw err;
  }).asCallback(callback);
};

Box.prototype.load = Box.prototype.process;

Box.prototype._processFile = function(type, path) {
  if (this._processingFiles[path]) {
    return Promise.resolve();
  }

  this._processingFiles[path] = true;

<<<<<<< HEAD
  const File = this.File;
  const base = this.base;
  const ctx = this.context;
=======
  const { base, File, context: ctx } = this;
  const self = this;
>>>>>>> 087b3fa4

  this.emit('processBefore', {
    type,
    path
  });

  return Promise.reduce(this.processors, (count, processor) => {
    const params = processor.pattern.match(path);
    if (!params) return count;

    const file = new File({
      source: join(base, path),
      path,
      params,
      type
    });

    return Reflect.apply(Promise.method(processor.process), ctx, [file])
      .thenReturn(count + 1);
  }, 0).then(count => {
    if (count) {
      ctx.log.debug('Processed: %s', chalk.magenta(path));
    }

    this.emit('processAfter', {
      type,
      path
    });
  }).catch(err => {
    ctx.log.error({err}, 'Process failed: %s', chalk.magenta(path));
  }).finally(() => {
    this._processingFiles[path] = false;
  }).thenReturn(path);
};

Box.prototype.watch = function(callback) {
  if (this.isWatching()) {
    return Promise.reject(new Error('Watcher has already started.')).asCallback(callback);
  }

<<<<<<< HEAD
  const base = this.base;
=======
  const { base } = this;
  const self = this;
>>>>>>> 087b3fa4

  function getPath(path) {
    return escapeBackslash(path.substring(base.length));
  }

  return this.process().then(() => fs.watch(base, this.options)).then(watcher => {
    this.watcher = watcher;

    watcher.on('add', path => {
      this._processFile(File.TYPE_CREATE, getPath(path));
    });

    watcher.on('change', path => {
      this._processFile(File.TYPE_UPDATE, getPath(path));
    });

    watcher.on('unlink', path => {
      this._processFile(File.TYPE_DELETE, getPath(path));
    });

    watcher.on('addDir', path => {
      let prefix = getPath(path);
      if (prefix) prefix += '/';

      this._readDir(path, file => this._processFile(file.type, file.path), prefix);
    });
  }).asCallback(callback);
};

Box.prototype.unwatch = function() {
  if (!this.isWatching()) return;

  this.watcher.close();
  this.watcher = null;
};

Box.prototype.isWatching = function() {
  return Boolean(this.watcher);
};

module.exports = Box;<|MERGE_RESOLUTION|>--- conflicted
+++ resolved
@@ -103,12 +103,7 @@
 };
 
 Box.prototype._readDir = function(base, fn, prefix = '') {
-<<<<<<< HEAD
-  const ignore = this.ignore;
-=======
-  const self = this;
-  const { ignore } = self;
->>>>>>> 087b3fa4
+  const { ignore } = this;
 
   if (base && ignore && ignore.length && ignore.some(item => minimatch(base, item))) {
     return Promise.resolve('Ignoring dir.');
@@ -142,14 +137,7 @@
 };
 
 Box.prototype.process = function(callback) {
-<<<<<<< HEAD
-  const base = this.base;
-  const Cache = this.Cache;
-  const ctx = this.context;
-=======
   const { base, Cache, context: ctx } = this;
-  const self = this;
->>>>>>> 087b3fa4
 
   return fs.stat(base).then(stats => {
     if (!stats.isDirectory()) return;
@@ -175,14 +163,7 @@
 
   this._processingFiles[path] = true;
 
-<<<<<<< HEAD
-  const File = this.File;
-  const base = this.base;
-  const ctx = this.context;
-=======
   const { base, File, context: ctx } = this;
-  const self = this;
->>>>>>> 087b3fa4
 
   this.emit('processBefore', {
     type,
@@ -223,12 +204,7 @@
     return Promise.reject(new Error('Watcher has already started.')).asCallback(callback);
   }
 
-<<<<<<< HEAD
-  const base = this.base;
-=======
   const { base } = this;
-  const self = this;
->>>>>>> 087b3fa4
 
   function getPath(path) {
     return escapeBackslash(path.substring(base.length));
