'use strict';

var Promise = require('bluebird');
var pathFn = require('path');
var tildify = require('tildify');
var Database = require('warehouse');
var _ = require('lodash');
var chalk = require('chalk');
var EventEmitter = require('events').EventEmitter;
var fs = require('hexo-fs');
var Module = require('module');
var vm = require('vm');
var pkg = require('../../package.json');
var logger = require('hexo-log');
var extend = require('../extend');
var Render = require('./render');
var registerModels = require('./register_models');
var Post = require('./post');
var Scaffold = require('./scaffold');
var Source = require('./source');
var Router = require('./router');
var Theme = require('../theme');
var Locals = require('./locals');
var defaultConfig = require('./default_config');
var loadDatabase = require('./load_database');
var MultiConfigPath = require('./multi_config_path');

var libDir = pathFn.dirname(__dirname);
var sep = pathFn.sep;
var dbVersion = 1;

function Hexo(base, args) {
  base = base || process.cwd();
  args = args || {};

  var mcp = new MultiConfigPath(this);

  EventEmitter.call(this);

  this.base_dir = base + sep;
  this.public_dir = pathFn.join(base, 'public') + sep;
  this.source_dir = pathFn.join(base, 'source') + sep;
  this.plugin_dir = pathFn.join(base, 'node_modules') + sep;
  this.script_dir = pathFn.join(base, 'scripts') + sep;
  this.scaffold_dir = pathFn.join(base, 'scaffolds') + sep;
  this.theme_dir = pathFn.join(base, 'themes', defaultConfig.theme) + sep;
  this.theme_script_dir = pathFn.join(this.theme_dir, 'scripts') + sep;

  this.env = {
    args: args,
    debug: Boolean(args.debug),
    safe: Boolean(args.safe),
    silent: Boolean(args.silent),
    env: process.env.NODE_ENV || 'development',
    version: pkg.version,
    init: false
  };

  this.extend = {
    console: new extend.Console(),
    deployer: new extend.Deployer(),
    filter: new extend.Filter(),
    generator: new extend.Generator(),
    helper: new extend.Helper(),
    migrator: new extend.Migrator(),
    processor: new extend.Processor(),
    renderer: new extend.Renderer(),
    tag: new extend.Tag()
  };

  this.config = _.cloneDeep(defaultConfig);

  this.log = logger(this.env);

  this.render = new Render(this);

  this.route = new Router();

  this.post = new Post(this);

  this.scaffold = new Scaffold(this);

  this._dbLoaded = false;

  this._isGenerating = false;

  this.database = new Database({
    version: dbVersion,
    path: pathFn.join(base, 'db.json')
  });

<<<<<<< HEAD
  this.config_path = args.config ?
    mcp(base, args.config) :
    pathFn.join(base, '_config.yml');
=======
  this.config_path = args.config ? mcp(base, args.config)
    : pathFn.join(base, '_config.yml');
>>>>>>> 92baaada

  registerModels(this);

  this.source = new Source(this);
  this.theme = new Theme(this);
  this.locals = new Locals(this);
  this._bindLocals();
}

require('util').inherits(Hexo, EventEmitter);

Hexo.prototype._bindLocals = function() {
  var db = this.database;
  var locals = this.locals;
  var self = this;

  locals.set('posts', function() {
    var query = {};

    if (!self.config.future) {
      query.date = {$lte: Date.now()};
    }

    if (!self._showDrafts()) {
      query.published = true;
    }

    return db.model('Post').find(query);
  });

  locals.set('pages', function() {
    var query = {};

    if (!self.config.future) {
      query.date = {$lte: Date.now()};
    }

    return db.model('Page').find(query);
  });

  locals.set('categories', function() {
    return db.model('Category');
  });

  locals.set('tags', function() {
    return db.model('Tag');
  });

  locals.set('data', function() {
    var obj = {};

    db.model('Data').forEach(function(data) {
      obj[data._id] = data.data;
    });

    return obj;
  });
};

Hexo.prototype.init = function() {
  var self = this;

  this.log.debug('Hexo version: %s', chalk.magenta(this.version));
  this.log.debug('Working directory: %s', chalk.magenta(tildify(this.base_dir)));

  // Load internal plugins
  require('../plugins/console')(this);
  require('../plugins/filter')(this);
  require('../plugins/generator')(this);
  require('../plugins/helper')(this);
  require('../plugins/processor')(this);
  require('../plugins/renderer')(this);
  require('../plugins/tag')(this);

  // Load config
  return Promise.each([
    'update_package', // Update package.json
    'load_config', // Load config
    'load_plugins' // Load external plugins & scripts
  ], function(name) {
    return require('./' + name)(self);
  }).then(function() {
    return self.execFilter('after_init', null, {context: self});
  }).then(function() {
    // Ready to go!
    self.emit('ready');
  });
};

Hexo.prototype.call = function(name, args, callback) {
  if (!callback && typeof args === 'function') {
    callback = args;
    args = {};
  }

  var self = this;

  return new Promise(function(resolve, reject) {
    var c = self.extend.console.get(name);

    if (c) {
      c.call(self, args).then(resolve, reject);
    } else {
      reject(new Error('Console `' + name + '` has not been registered yet!'));
    }
  }).asCallback(callback);
};

Hexo.prototype.model = function(name, schema) {
  return this.database.model(name, schema);
};

Hexo.prototype.loadPlugin = function(path, callback) {
  var self = this;

  return fs.readFile(path).then(function(script) {
    // Based on: https://github.com/joyent/node/blob/v0.10.33/src/node.js#L516
    var module = new Module(path);
    module.filename = path;
    module.paths = Module._nodeModulePaths(path);

    function require(path) {
      return module.require(path);
    }

    require.resolve = function(request) {
      return Module._resolveFilename(request, module);
    };

    require.main = process.mainModule;
    require.extensions = Module._extensions;
    require.cache = Module._cache;

    script = '(function(exports, require, module, __filename, __dirname, hexo){'
      + script + '});';

    var fn = vm.runInThisContext(script, path);

    return fn(module.exports, require, module, path, pathFn.dirname(path), self);
  }).asCallback(callback);
};

Hexo.prototype._showDrafts = function() {
  var args = this.env.args;
  return args.draft || args.drafts || this.config.render_drafts;
};

Hexo.prototype.load = function(callback) {
  var self = this;

  return loadDatabase(this).then(function() {
    self.log.info('Start processing');

    return Promise.all([
      self.source.process(),
      self.theme.process()
    ]);
  }).then(function() {
    return self._generate({cache: true});
  }).asCallback(callback);
};

Hexo.prototype.watch = function(callback) {
  var self = this;

  this._watchBox = _.debounce(function() {
    return self._generate({cache: false});
  }, 100);

  return loadDatabase(this).then(function() {
    self.log.info('Start processing');

    return Promise.all([
      self.source.watch(),
      self.theme.watch()
    ]);
  }).then(function() {
    self.source.on('processAfter', self._watchBox);
    self.theme.on('processAfter', self._watchBox);

    return self._generate({cache: false});
  }).asCallback(callback);
};

Hexo.prototype.unwatch = function() {
  if (this._watchBox != null) {
    this.source.removeListener('processAfter', this._watchBox);
    this.theme.removeListener('processAfter', this._watchBox);

    this._watchBox = null;
  }

  stopWatcher(this.source);
  stopWatcher(this.theme);
};

function stopWatcher(box) {
  if (box.isWatching()) box.unwatch();
}

Hexo.prototype._generate = function(options) {
  if (this._isGenerating) return;

  options = options || {};
  this._isGenerating = true;

  var config = this.config;
  var generators = this.extend.generator.list();
  var route = this.route;
  var keys = Object.keys(generators);
  var self = this;
  var routeList = route.list();
  var log = this.log;
  var theme = this.theme;
  var newRouteList = [];
  var siteLocals = {};

  this.emit('generateBefore');

  function Locals(path, locals) {
    this.page = typeof locals === 'object' ? locals : {};
    if (this.page.path == null) this.page.path = path;

    this.path = path;
    this.url = config.url + '/' + path;
  }

  Locals.prototype.config = config;
  Locals.prototype.theme = _.assign({}, config, theme.config, config.theme_config);
  Locals.prototype._ = _;
  Locals.prototype.layout = 'layout';
  Locals.prototype.cache = options.cache;
  Locals.prototype.env = this.env;
  Locals.prototype.view_dir = pathFn.join(this.theme_dir, 'layout') + sep;

  // Run before_generate filters
  return this.execFilter('before_generate', self.locals.get('data'), {context: this})
    .then(function() {
      self.locals.invalidate();
      siteLocals = self.locals.toObject();
      Locals.prototype.site = siteLocals;

      // Run generators
      return Promise.map(keys, function(key) {
        var generator = generators[key];

        return generator.call(self, siteLocals).then(function(data) {
          log.debug('Generator: %s', chalk.magenta(key));
          return data;
        });
      }).reduce(function(result, data) {
        return data ? result.concat(data) : result;
      }, []);
    })
  // Add routes
    .map(function(item) {
      if (typeof item !== 'object' || item.path == null) return undefined;

      var path = route.format(item.path);
      var data = item.data;
      var layout = item.layout;

      newRouteList.push(path);

      if (!layout) {
        return route.set(path, data);
      }

      if (Array.isArray(layout)) {
        layout = _.uniq(layout);
      } else {
        layout = [layout];
      }

      var locals = new Locals(path, data);
      var layoutLength = layout.length;
      var cache;

      function saveCache(result) {
        cache = result;
        return result;
      }

      return self.execFilter('template_locals', locals, {context: self})
        .then(function(locals) {
          route.set(path, function() {
            if (options.cache && cache != null) return cache;

            var view, name;

            for (var i = 0; i < layoutLength; i++) {
              name = layout[i];
              view = theme.getView(name);

              if (view) {
                log.debug('Rendering %s: %s', name, chalk.magenta(path));
                return view.render(locals).then(saveCache);
              }
            }

            log.warn('No layout: %s', chalk.magenta(path));
          });
        });
    }).then(function() {
      // Remove old routes
      var removed = _.difference(routeList, newRouteList);

      for (var i = 0, len = removed.length; i < len; i++) {
        route.remove(removed[i]);
      }

      routeList.length = 0;
      newRouteList.length = 0;

      self.emit('generateAfter');

      // Run after_generate filters
      return self.execFilter('after_generate', null, {context: self});
    }).finally(function() {
      self._isGenerating = false;
    });
};

Hexo.prototype.exit = function(err) {
  var self = this;

  if (err) {
    this.log.fatal(
      {err: err},
      'Something\'s wrong. Maybe you can find the solution here: %s',
      chalk.underline('http://hexo.io/docs/troubleshooting.html')
    );
  }

  return this.execFilter('before_exit', null, {context: this}).then(function() {
    self.emit('exit', err);
  });
};

Hexo.prototype.execFilter = function(type, data, options) {
  return this.extend.filter.exec(type, data, options);
};

Hexo.prototype.execFilterSync = function(type, data, options) {
  return this.extend.filter.execSync(type, data, options);
};

Hexo.lib_dir = Hexo.prototype.lib_dir = libDir + sep;

Hexo.core_dir = Hexo.prototype.core_dir = pathFn.dirname(libDir) + sep;

Hexo.version = Hexo.prototype.version = pkg.version;

module.exports = Hexo;<|MERGE_RESOLUTION|>--- conflicted
+++ resolved
@@ -89,14 +89,8 @@
     path: pathFn.join(base, 'db.json')
   });
 
-<<<<<<< HEAD
-  this.config_path = args.config ?
-    mcp(base, args.config) :
-    pathFn.join(base, '_config.yml');
-=======
-  this.config_path = args.config ? mcp(base, args.config)
+this.config_path = args.config ? mcp(base, args.config)
     : pathFn.join(base, '_config.yml');
->>>>>>> 92baaada
 
   registerModels(this);
 
