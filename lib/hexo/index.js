--- conflicted
+++ resolved
@@ -109,12 +109,7 @@
 
 Hexo.prototype._bindLocals = function() {
   const db = this.database;
-<<<<<<< HEAD
-  const locals = this.locals;
-=======
   const { locals } = this;
-  const self = this;
->>>>>>> 087b3fa4
 
   locals.set('posts', () => {
     const query = {};
@@ -189,11 +184,7 @@
     const c = this.extend.console.get(name);
 
     if (c) {
-<<<<<<< HEAD
-      c.call(this, args).then(resolve, reject);
-=======
-      Reflect.apply(c, self, [args]).then(resolve, reject);
->>>>>>> 087b3fa4
+      Reflect.apply(c, this, [args]).then(resolve, reject);
     } else {
       reject(new Error(`Console \`${name}\` has not been registered yet!`));
     }
@@ -238,11 +229,7 @@
 
     const fn = vm.runInThisContext(script, path);
 
-<<<<<<< HEAD
-    return fn(module.exports, require, module, path, pathFn.dirname(path), this);
-=======
-    return fn(module.exports, require, module, path, dirname(path), self);
->>>>>>> 087b3fa4
+    return fn(module.exports, require, module, path, dirname(path), this);
   }).asCallback(callback);
 };
 
@@ -337,11 +324,7 @@
       return Promise.map(keys, key => {
         const generator = generators[key];
 
-<<<<<<< HEAD
-        return generator.call(this, siteLocals).then(data => {
-=======
-        return Reflect.apply(generator, self, [siteLocals]).then(data => {
->>>>>>> 087b3fa4
+        return Reflect.apply(generator, this, [siteLocals]).then(data => {
           log.debug('Generator: %s', chalk.magenta(key));
           return data;
         });
