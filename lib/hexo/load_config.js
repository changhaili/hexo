'use strict';

const merge = require('lodash/merge');
const { sep, resolve, join, parse } = require('path');
const tildify = require('tildify');
const Theme = require('../theme');
const Source = require('./source');
const fs = require('hexo-fs');
const chalk = require('chalk');

module.exports = ctx => {
  if (!ctx.env.init) return;

  const baseDir = ctx.base_dir;
  let configPath = ctx.config_path;

  return fs.exists(configPath).then(exist => {
    return exist ? configPath : findConfigPath(configPath);
  }).then(path => {
    if (!path) return;

    configPath = path;
    return ctx.render.render({path});
  }).then(config => {
    if (!config || typeof config !== 'object') return;

    ctx.log.debug('Config loaded: %s', chalk.magenta(tildify(configPath)));

    config = merge(ctx.config, config);
    ctx.config_path = configPath;

    config.root = config.root.replace(/\/*$/, '/');
    config.url = config.url.replace(/\/+$/, '');

    ctx.public_dir = resolve(baseDir, config.public_dir) + sep;
    ctx.source_dir = resolve(baseDir, config.source_dir) + sep;
    ctx.source = new Source(ctx);

    if (!config.theme) return;

    config.theme = config.theme.toString();
    ctx.theme_dir = join(baseDir, 'themes', config.theme) + sep;
    ctx.theme_script_dir = join(ctx.theme_dir, 'scripts') + sep;
    ctx.theme = new Theme(ctx);
  });
};

function findConfigPath(path) {
  const { dir, name } = parse(path);

<<<<<<< HEAD
  return fs.readdir(dirname).then(files => {
    const item = files.find(item => item.startsWith(basename));
    if (item != null) return pathFn.join(dirname, item);
=======
  return fs.readdir(dir).then(files => {
    let item;

    for (let i = 0, len = files.length; i < len; i++) {
      item = files[i];

      if (item.startsWith(name)) {
        return join(dir, item);
      }
    }
>>>>>>> 3fbbe5de
  });
}<|MERGE_RESOLUTION|>--- conflicted
+++ resolved
@@ -48,21 +48,8 @@
 function findConfigPath(path) {
   const { dir, name } = parse(path);
 
-<<<<<<< HEAD
-  return fs.readdir(dirname).then(files => {
+  return fs.readdir(dir).then(files => {
     const item = files.find(item => item.startsWith(basename));
     if (item != null) return pathFn.join(dirname, item);
-=======
-  return fs.readdir(dir).then(files => {
-    let item;
-
-    for (let i = 0, len = files.length; i < len; i++) {
-      item = files[i];
-
-      if (item.startsWith(name)) {
-        return join(dir, item);
-      }
-    }
->>>>>>> 3fbbe5de
   });
 }