{
  "name": "hexo",
<<<<<<< HEAD
  "version": "2.5.1",
=======
  "version": "2.5.2",
>>>>>>> 9fb2d5a1
  "description": "A fast, simple & powerful blog framework, powered by Node.js.",
  "main": "lib/hexo",
  "bin": {
    "hexo": "./bin/hexo"
  },
  "scripts": {
    "test": "grunt test"
  },
  "directories": {
    "lib": "./lib",
    "bin": "./bin"
  },
  "repository": {
    "type": "git",
    "url": "git://github.com/tommy351/hexo.git"
  },
  "bugs": {
    "url": "https://github.com/tommy351/hexo/issues"
  },
  "homepage": "http://hexo.io/",
  "keywords": [
    "website",
    "blog",
    "cms",
    "framework",
    "hexo"
  ],
  "author": "Tommy Chen <tommy351@gmail.com> (http://zespia.tw)",
  "license": {
    "type": "MIT",
    "url": "https://raw.github.com/tommy351/hexo/master/LICENSE"
  },
  "dependencies": {
    "async": "0.2.10",
    "express": "3.5.0",
    "ejs": "0.8.5",
    "stylus": "0.42.2",
    "nib": "1.0.2",
    "marked": "0.3.2",
    "moment": "2.5.1",
    "colors": "0.6.2",
    "highlight.js": "8.0.0",
    "yamljs": "0.1.4",
    "lodash": "2.4.1",
    "swig": "1.3.2",
    "graceful-fs": "2.0.2",
    "warehouse": "0.1.14",
    "sprintf-js": "0.0.7",
    "chokidar": "0.8.1",
    "minimist": "0.0.8"
  },
  "devDependencies": {
    "mocha": "*",
    "chai": "*",
    "cheerio": "*",
    "load-grunt-tasks": "~0.3.0",
    "grunt": "~0.4.2",
    "grunt-contrib-watch": "~0.5.3",
    "grunt-contrib-jshint": "~0.8.0"
  }
}<|MERGE_RESOLUTION|>--- conflicted
+++ resolved
@@ -1,10 +1,6 @@
 {
   "name": "hexo",
-<<<<<<< HEAD
-  "version": "2.5.1",
-=======
   "version": "2.5.2",
->>>>>>> 9fb2d5a1
   "description": "A fast, simple & powerful blog framework, powered by Node.js.",
   "main": "lib/hexo",
   "bin": {
