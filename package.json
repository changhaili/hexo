{
  "name": "hexo",
  "version": "3.8.0",
  "description": "A fast, simple & powerful blog framework, powered by Node.js.",
  "main": "lib/hexo",
  "bin": {
    "hexo": "./bin/hexo"
  },
  "scripts": {
    "eslint": "eslint-ci .",
    "test": "mocha test/index.js",
    "test-cov": "istanbul cover --print both _mocha -- test/index.js",
    "precommit": "lint-staged",
    "lint-staged": "lint-staged"
  },
  "directories": {
    "lib": "./lib",
    "bin": "./bin"
  },
  "repository": "hexojs/hexo",
  "homepage": "https://hexo.io/",
  "keywords": [
    "website",
    "blog",
    "cms",
    "framework",
    "hexo"
  ],
  "author": "Tommy Chen <tommy351@gmail.com> (http://zespia.tw)",
  "maintainers": [
    "Abner Chou <hi@abnerchou.me> (http://abnerchou.me)"
  ],
  "license": "MIT",
  "dependencies": {
    "abbrev": "^1.1.1",
    "archy": "^1.0.0",
    "bluebird": "^3.5.2",
    "chalk": "^2.4.1",
    "cheerio": "0.22.0",
    "hexo-cli": "^1.1.0",
<<<<<<< HEAD
    "hexo-front-matter": "^0.2.3",
    "hexo-fs": "^0.2.0",
=======
    "hexo-front-matter": "^0.2.2",
    "hexo-fs": "^1.0.0",
>>>>>>> ce531c03
    "hexo-i18n": "^0.2.1",
    "hexo-log": "^0.2.0",
    "hexo-util": "^0.6.3",
    "js-yaml": "^3.12.0",
    "lodash": "^4.17.11",
    "minimatch": "^3.0.4",
    "moment": "^2.22.2",
    "moment-timezone": "^0.5.21",
    "nunjucks": "^3.1.3",
    "pretty-hrtime": "^1.0.3",
    "resolve": "^1.8.1",
    "strip-ansi": "^4.0.0",
    "strip-indent": "^2.0.0",
    "swig-extras": "0.0.1",
    "swig-templates": "^2.0.3",
    "text-table": "^0.2.0",
    "tildify": "^1.2.0",
    "titlecase": "^1.1.2",
    "warehouse": "^2.2.0"
  },
  "devDependencies": {
    "@easyops/git-exec-and-restage": "^1.0.4",
    "chai": "^4.1.2",
    "chai-as-promised": "^7.1.1",
    "eslint": "^4.13.1",
    "eslint-ci": "^0.1.1",
    "eslint-config-hexo": "^3.0.0",
    "hexo-renderer-marked": "^0.3.0",
    "husky": "^0.14.3",
    "istanbul": "^0.4.3",
    "lint-staged": "^7.0.0",
    "mocha": "^5.0.5",
    "rewire": "^3.0.2",
    "sinon": "^4.1.2"
  },
  "engines": {
    "node": ">=6.9.0"
  }
}<|MERGE_RESOLUTION|>--- conflicted
+++ resolved
@@ -38,13 +38,8 @@
     "chalk": "^2.4.1",
     "cheerio": "0.22.0",
     "hexo-cli": "^1.1.0",
-<<<<<<< HEAD
     "hexo-front-matter": "^0.2.3",
-    "hexo-fs": "^0.2.0",
-=======
-    "hexo-front-matter": "^0.2.2",
     "hexo-fs": "^1.0.0",
->>>>>>> ce531c03
     "hexo-i18n": "^0.2.1",
     "hexo-log": "^0.2.0",
     "hexo-util": "^0.6.3",
