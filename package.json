--- conflicted
+++ resolved
@@ -70,13 +70,8 @@
     "hexo-renderer-marked": "^0.3.0",
     "husky": "^0.14.3",
     "istanbul": "^0.4.3",
-<<<<<<< HEAD
     "lint-staged": "^7.0.0",
-    "mocha": "^4.0.1",
-=======
-    "lint-staged": "^6.0.0",
     "mocha": "^5.0.5",
->>>>>>> 498dc10a
     "rewire": "^3.0.2",
     "sinon": "^4.1.2"
   },
