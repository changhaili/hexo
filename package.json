{
  "name": "hexo",
  "version": "2.6.0",
  "description": "A fast, simple & powerful blog framework, powered by Node.js.",
  "main": "lib/hexo",
  "bin": {
    "hexo": "./bin/hexo"
  },
  "scripts": {
    "test": "gulp test"
  },
  "directories": {
    "lib": "./lib",
    "bin": "./bin"
  },
  "engines": {
    "node": ">= 0.10.0"
  },
  "repository": {
    "type": "git",
    "url": "git://github.com/tommy351/hexo.git"
  },
  "bugs": {
    "url": "https://github.com/tommy351/hexo/issues"
  },
  "homepage": "http://hexo.io/",
  "keywords": [
    "website",
    "blog",
    "cms",
    "framework",
    "hexo"
  ],
  "author": "Tommy Chen <tommy351@gmail.com> (http://zespia.tw)",
  "license": "MIT",
  "dependencies": {
<<<<<<< HEAD
    "async": "0.9.0",
    "express": "3.x",
    "moment": "2.6.0",
=======
    "async": "0.2.10",
    "ejs": "0.8.5",
    "stylus": "0.42.2",
    "nib": "1.0.2",
    "marked": "0.3.2",
    "moment": "2.5.1",
>>>>>>> 6308b401
    "colors": "0.6.2",
    "highlight.js": "8.0.0",
    "yamljs": "0.1.4",
    "lodash": "2.4.1",
    "swig": "1.3.2",
    "graceful-fs": "2.0.3",
    "warehouse": "0.1.14",
    "sprintf-js": "0.0.7",
<<<<<<< HEAD
    "chokidar": "0.8.2",
    "minimist": "0.1.0",
    "pangunode": "0.0.6",
    "cheerio": "0.16.0"
=======
    "chokidar": "0.8.1",
    "minimist": "0.0.8",
    "connect": "3.x",
    "serve-static": "1.0.2",
    "morgan": "1.0.0",
    "compression": "1.0.1",
    "mime": "1.2.11"
>>>>>>> 6308b401
  },
  "devDependencies": {
    "mocha": "^1.18.2",
    "chai": "^1.9.1",
    "gulp": "^3.6.2",
    "gulp-jshint": "^1.5.5",
    "gulp-mocha": "^0.4.1",
    "jshint-stylish": "^0.1.5"
  }
}<|MERGE_RESOLUTION|>--- conflicted
+++ resolved
@@ -34,18 +34,8 @@
   "author": "Tommy Chen <tommy351@gmail.com> (http://zespia.tw)",
   "license": "MIT",
   "dependencies": {
-<<<<<<< HEAD
     "async": "0.9.0",
-    "express": "3.x",
     "moment": "2.6.0",
-=======
-    "async": "0.2.10",
-    "ejs": "0.8.5",
-    "stylus": "0.42.2",
-    "nib": "1.0.2",
-    "marked": "0.3.2",
-    "moment": "2.5.1",
->>>>>>> 6308b401
     "colors": "0.6.2",
     "highlight.js": "8.0.0",
     "yamljs": "0.1.4",
@@ -54,20 +44,15 @@
     "graceful-fs": "2.0.3",
     "warehouse": "0.1.14",
     "sprintf-js": "0.0.7",
-<<<<<<< HEAD
     "chokidar": "0.8.2",
     "minimist": "0.1.0",
     "pangunode": "0.0.6",
-    "cheerio": "0.16.0"
-=======
-    "chokidar": "0.8.1",
-    "minimist": "0.0.8",
+    "cheerio": "0.16.0",
     "connect": "3.x",
-    "serve-static": "1.0.2",
-    "morgan": "1.0.0",
-    "compression": "1.0.1",
+    "serve-static": "1.2.0",
+    "morgan": "1.1.1",
+    "compression": "1.0.3",
     "mime": "1.2.11"
->>>>>>> 6308b401
   },
   "devDependencies": {
     "mocha": "^1.18.2",
