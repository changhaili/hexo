.git*
.DS_Store
<<<<<<< HEAD
test/
=======
test/
.travis.yml
assets/css
assets/js
>>>>>>> c6998840
<|MERGE_RESOLUTION|>--- conflicted
+++ resolved
@@ -1,10 +1,6 @@
 .git*
 .DS_Store
-<<<<<<< HEAD
-test/
-=======
 test/
 .travis.yml
 assets/css
-assets/js
->>>>>>> c6998840
+assets/js